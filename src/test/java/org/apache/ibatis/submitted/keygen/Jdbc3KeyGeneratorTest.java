--- conflicted
+++ resolved
@@ -57,48 +57,35 @@
   }
 
   @Test
-<<<<<<< HEAD
   public void shouldAssignKeyToBean() throws Exception {
-    SqlSession sqlSession = sqlSessionFactory.openSession();
-    try {
-      CountryMapper mapper = sqlSession.getMapper(CountryMapper.class);
-      Country country = new Country("China", "CN");
-      mapper.insertBean(country);
-      assertNotNull(country.getId());
-    } finally {
-      sqlSession.rollback();
-      sqlSession.close();
+    try (SqlSession sqlSession = sqlSessionFactory.openSession()) {
+      try {
+        CountryMapper mapper = sqlSession.getMapper(CountryMapper.class);
+        Country country = new Country("China", "CN");
+        mapper.insertBean(country);
+        assertNotNull(country.getId());
+      } finally {
+        sqlSession.rollback();
+      }
     }
   }
 
   @Test
   public void shouldAssignKeyToNamedBean() throws Exception {
-    SqlSession sqlSession = sqlSessionFactory.openSession();
-    try {
-      CountryMapper mapper = sqlSession.getMapper(CountryMapper.class);
-      Country country = new Country("China", "CN");
-      mapper.insertNamedBean(country);
-      assertNotNull(country.getId());
-    } finally {
-      sqlSession.rollback();
-      sqlSession.close();
+    try (SqlSession sqlSession = sqlSessionFactory.openSession()) {
+      try {
+        CountryMapper mapper = sqlSession.getMapper(CountryMapper.class);
+        Country country = new Country("China", "CN");
+        mapper.insertNamedBean(country);
+        assertNotNull(country.getId());
+      } finally {
+        sqlSession.rollback();
+      }
     }
   }
 
   @Test
   public void shouldAssignKeysToList() throws Exception {
-    SqlSession sqlSession = sqlSessionFactory.openSession();
-    try {
-      CountryMapper mapper = sqlSession.getMapper(CountryMapper.class);
-      List<Country> countries = new ArrayList<Country>();
-      countries.add(new Country("China", "CN"));
-      countries.add(new Country("United Kiongdom", "GB"));
-      countries.add(new Country("United States of America", "US"));
-      mapper.insertList(countries);
-      for (Country country : countries) {
-        assertNotNull(country.getId());
-=======
-  public void shouldInsertListAndRetrieveId() {
     try (SqlSession sqlSession = sqlSessionFactory.openSession()) {
       try {
         CountryMapper mapper = sqlSession.getMapper(CountryMapper.class);
@@ -112,297 +99,292 @@
         }
       } finally {
         sqlSession.rollback();
->>>>>>> 19a831b0
-      }
-    }
-  }
-
-<<<<<<< HEAD
+      }
+    }
+  }
+
   @Test
   public void shouldAssignKeysToNamedList() throws Exception {
-    SqlSession sqlSession = sqlSessionFactory.openSession();
-    try {
-      CountryMapper mapper = sqlSession.getMapper(CountryMapper.class);
-      List<Country> countries = new ArrayList<Country>();
-      countries.add(new Country("China", "CN"));
-      countries.add(new Country("United Kiongdom", "GB"));
-      countries.add(new Country("United States of America", "US"));
-      mapper.insertNamedList(countries);
-      for (Country country : countries) {
+    try (SqlSession sqlSession = sqlSessionFactory.openSession()) {
+      try {
+        CountryMapper mapper = sqlSession.getMapper(CountryMapper.class);
+        List<Country> countries = new ArrayList<Country>();
+        countries.add(new Country("China", "CN"));
+        countries.add(new Country("United Kiongdom", "GB"));
+        countries.add(new Country("United States of America", "US"));
+        mapper.insertNamedList(countries);
+        for (Country country : countries) {
+          assertNotNull(country.getId());
+        }
+      } finally {
+        sqlSession.rollback();
+      }
+    }
+  }
+
+  @Test
+  public void shouldAssingKeysToCollection() throws Exception {
+    try (SqlSession sqlSession = sqlSessionFactory.openSession()) {
+      try {
+        CountryMapper mapper = sqlSession.getMapper(CountryMapper.class);
+        Set<Country> countries = new HashSet<Country>();
+        countries.add(new Country("China", "CN"));
+        countries.add(new Country("United Kiongdom", "GB"));
+        mapper.insertSet(countries);
+        for (Country country : countries) {
+          assertNotNull(country.getId());
+        }
+      } finally {
+        sqlSession.rollback();
+      }
+    }
+  }
+
+  @Test
+  public void shouldAssingKeysToNamedCollection() throws Exception {
+    try (SqlSession sqlSession = sqlSessionFactory.openSession()) {
+      try {
+        CountryMapper mapper = sqlSession.getMapper(CountryMapper.class);
+        Set<Country> countries = new HashSet<Country>();
+        countries.add(new Country("China", "CN"));
+        countries.add(new Country("United Kiongdom", "GB"));
+        mapper.insertNamedSet(countries);
+        for (Country country : countries) {
+          assertNotNull(country.getId());
+        }
+      } finally {
+        sqlSession.rollback();
+      }
+    }
+  }
+
+  @Test
+  public void shouldAssingKeysToArray() throws Exception {
+    try (SqlSession sqlSession = sqlSessionFactory.openSession()) {
+      try {
+        CountryMapper mapper = sqlSession.getMapper(CountryMapper.class);
+        Country[] countries = new Country[2];
+        countries[0] = new Country("China", "CN");
+        countries[1] = new Country("United Kiongdom", "GB");
+        mapper.insertArray(countries);
+        for (Country country : countries) {
+          assertNotNull(country.getId());
+        }
+      } finally {
+        sqlSession.rollback();
+      }
+    }
+  }
+
+  @Test
+  public void shouldAssingKeysToNamedArray() throws Exception {
+    try (SqlSession sqlSession = sqlSessionFactory.openSession()) {
+      try {
+        CountryMapper mapper = sqlSession.getMapper(CountryMapper.class);
+        Country[] countries = new Country[2];
+        countries[0] = new Country("China", "CN");
+        countries[1] = new Country("United Kiongdom", "GB");
+        mapper.insertNamedArray(countries);
+        for (Country country : countries) {
+          assertNotNull(country.getId());
+        }
+      } finally {
+        sqlSession.rollback();
+      }
+    }
+  }
+
+  @Test
+  public void shouldAssignKeyToBean_MultiParams() throws Exception {
+    try (SqlSession sqlSession = sqlSessionFactory.openSession()) {
+      try {
+        CountryMapper mapper = sqlSession.getMapper(CountryMapper.class);
+        Country country = new Country("China", "CN");
+        mapper.insertMultiParams(country, Integer.valueOf(1));
         assertNotNull(country.getId());
-      }
-    } finally {
-      sqlSession.rollback();
-      sqlSession.close();
-    }
-  }
-
-  @Test
-  public void shouldAssingKeysToCollection() throws Exception {
-    SqlSession sqlSession = sqlSessionFactory.openSession();
-    try {
-      CountryMapper mapper = sqlSession.getMapper(CountryMapper.class);
-      Set<Country> countries = new HashSet<Country>();
-      countries.add(new Country("China", "CN"));
-      countries.add(new Country("United Kiongdom", "GB"));
-      mapper.insertSet(countries);
-      for (Country country : countries) {
-        assertNotNull(country.getId());
-      }
-    } finally {
-      sqlSession.rollback();
-      sqlSession.close();
-    }
-  }
-
-  @Test
-  public void shouldAssingKeysToNamedCollection() throws Exception {
-    SqlSession sqlSession = sqlSessionFactory.openSession();
-    try {
-      CountryMapper mapper = sqlSession.getMapper(CountryMapper.class);
-      Set<Country> countries = new HashSet<Country>();
-      countries.add(new Country("China", "CN"));
-      countries.add(new Country("United Kiongdom", "GB"));
-      mapper.insertNamedSet(countries);
-      for (Country country : countries) {
-        assertNotNull(country.getId());
-      }
-    } finally {
-      sqlSession.rollback();
-      sqlSession.close();
-    }
-  }
-
-  @Test
-  public void shouldAssingKeysToArray() throws Exception {
-    SqlSession sqlSession = sqlSessionFactory.openSession();
-    try {
-      CountryMapper mapper = sqlSession.getMapper(CountryMapper.class);
-      Country[] countries = new Country[2];
-      countries[0] = new Country("China", "CN");
-      countries[1] = new Country("United Kiongdom", "GB");
-      mapper.insertArray(countries);
-      for (Country country : countries) {
-        assertNotNull(country.getId());
-      }
-    } finally {
-      sqlSession.rollback();
-      sqlSession.close();
-    }
-  }
-
-  @Test
-  public void shouldAssingKeysToNamedArray() throws Exception {
-    SqlSession sqlSession = sqlSessionFactory.openSession();
-    try {
-      CountryMapper mapper = sqlSession.getMapper(CountryMapper.class);
-      Country[] countries = new Country[2];
-      countries[0] = new Country("China", "CN");
-      countries[1] = new Country("United Kiongdom", "GB");
-      mapper.insertNamedArray(countries);
-      for (Country country : countries) {
-        assertNotNull(country.getId());
-      }
-    } finally {
-      sqlSession.rollback();
-      sqlSession.close();
-    }
-  }
-
-  @Test
-  public void shouldAssignKeyToBean_MultiParams() throws Exception {
-    SqlSession sqlSession = sqlSessionFactory.openSession();
-    try {
-      CountryMapper mapper = sqlSession.getMapper(CountryMapper.class);
-      Country country = new Country("China", "CN");
-      mapper.insertMultiParams(country, Integer.valueOf(1));
-      assertNotNull(country.getId());
-    } finally {
-      sqlSession.rollback();
-      sqlSession.close();
+      } finally {
+        sqlSession.rollback();
+      }
     }
   }
 
   @Test
   public void shouldFailIfKeyPropertyIsInvalid_NoParamName() throws Exception {
-    SqlSession sqlSession = sqlSessionFactory.openSession();
-    try {
-      CountryMapper mapper = sqlSession.getMapper(CountryMapper.class);
-      Country country = new Country("China", "CN");
-      when(mapper).insertMultiParams_keyPropertyWithoutParamName(country, Integer.valueOf(1));
-      then(caughtException()).isInstanceOf(PersistenceException.class).hasMessageContaining(
-          "Could not determine which parameter to assign generated keys to. "
-              + "Note that when there are multiple parameters, 'keyProperty' must include the parameter name (e.g. 'param.id'). "
-              + "Specified key properties are [id] and available parameters are [");
-    } finally {
-      sqlSession.rollback();
-      sqlSession.close();
+    try (SqlSession sqlSession = sqlSessionFactory.openSession()) {
+      try {
+        CountryMapper mapper = sqlSession.getMapper(CountryMapper.class);
+        Country country = new Country("China", "CN");
+        when(mapper).insertMultiParams_keyPropertyWithoutParamName(country, Integer.valueOf(1));
+        then(caughtException()).isInstanceOf(PersistenceException.class).hasMessageContaining(
+            "Could not determine which parameter to assign generated keys to. "
+                + "Note that when there are multiple parameters, 'keyProperty' must include the parameter name (e.g. 'param.id'). "
+                + "Specified key properties are [id] and available parameters are [");
+      } finally {
+        sqlSession.rollback();
+      }
     }
   }
 
   @Test
   public void shouldFailIfKeyPropertyIsInvalid_WrongParamName() throws Exception {
-    SqlSession sqlSession = sqlSessionFactory.openSession();
-    try {
-      CountryMapper mapper = sqlSession.getMapper(CountryMapper.class);
-      Country country = new Country("China", "CN");
-      when(mapper).insertMultiParams_keyPropertyWithWrongParamName(country, Integer.valueOf(1));
-      then(caughtException()).isInstanceOf(PersistenceException.class).hasMessageContaining(
-          "Could not find parameter 'bogus'. "
-              + "Note that when there are multiple parameters, 'keyProperty' must include the parameter name (e.g. 'param.id'). "
-              + "Specified key properties are [bogus.id] and available parameters are [");
-    } finally {
-      sqlSession.rollback();
-      sqlSession.close();
+    try (SqlSession sqlSession = sqlSessionFactory.openSession()) {
+      try {
+        CountryMapper mapper = sqlSession.getMapper(CountryMapper.class);
+        Country country = new Country("China", "CN");
+        when(mapper).insertMultiParams_keyPropertyWithWrongParamName(country, Integer.valueOf(1));
+        then(caughtException()).isInstanceOf(PersistenceException.class).hasMessageContaining(
+            "Could not find parameter 'bogus'. "
+                + "Note that when there are multiple parameters, 'keyProperty' must include the parameter name (e.g. 'param.id'). "
+                + "Specified key properties are [bogus.id] and available parameters are [");
+      } finally {
+        sqlSession.rollback();
+      }
     }
   }
 
   @Test
   public void shouldAssignKeysToNamedList_MultiParams() throws Exception {
-    SqlSession sqlSession = sqlSessionFactory.openSession();
-    try {
-      CountryMapper mapper = sqlSession.getMapper(CountryMapper.class);
-      List<Country> countries = new ArrayList<Country>();
-      countries.add(new Country("China", "CN"));
-      countries.add(new Country("United Kiongdom", "GB"));
-      mapper.insertList_MultiParams(countries, Integer.valueOf(1));
-      for (Country country : countries) {
-        assertNotNull(country.getId());
-      }
-    } finally {
-      sqlSession.rollback();
-      sqlSession.close();
+    try (SqlSession sqlSession = sqlSessionFactory.openSession()) {
+      try {
+        CountryMapper mapper = sqlSession.getMapper(CountryMapper.class);
+        List<Country> countries = new ArrayList<Country>();
+        countries.add(new Country("China", "CN"));
+        countries.add(new Country("United Kiongdom", "GB"));
+        mapper.insertList_MultiParams(countries, Integer.valueOf(1));
+        for (Country country : countries) {
+          assertNotNull(country.getId());
+        }
+      } finally {
+        sqlSession.rollback();
+      }
     }
   }
 
   @Test
   public void shouldAssignKeysToNamedCollection_MultiParams() throws Exception {
-    SqlSession sqlSession = sqlSessionFactory.openSession();
-    try {
-      CountryMapper mapper = sqlSession.getMapper(CountryMapper.class);
-      Set<Country> countries = new HashSet<Country>();
-      countries.add(new Country("China", "CN"));
-      countries.add(new Country("United Kiongdom", "GB"));
-      mapper.insertSet_MultiParams(countries, Integer.valueOf(1));
-      for (Country country : countries) {
-        assertNotNull(country.getId());
-      }
-    } finally {
-      sqlSession.rollback();
-      sqlSession.close();
+    try (SqlSession sqlSession = sqlSessionFactory.openSession()) {
+      try {
+        CountryMapper mapper = sqlSession.getMapper(CountryMapper.class);
+        Set<Country> countries = new HashSet<Country>();
+        countries.add(new Country("China", "CN"));
+        countries.add(new Country("United Kiongdom", "GB"));
+        mapper.insertSet_MultiParams(countries, Integer.valueOf(1));
+        for (Country country : countries) {
+          assertNotNull(country.getId());
+        }
+      } finally {
+        sqlSession.rollback();
+      }
     }
   }
 
   @Test
   public void shouldAssignKeysToNamedArray_MultiParams() throws Exception {
-    SqlSession sqlSession = sqlSessionFactory.openSession();
-    try {
-      CountryMapper mapper = sqlSession.getMapper(CountryMapper.class);
-      Country[] countries = new Country[2];
-      countries[0] = new Country("China", "CN");
-      countries[1] = new Country("United Kiongdom", "GB");
-      mapper.insertArray_MultiParams(countries, Integer.valueOf(1));
-      for (Country country : countries) {
-        assertNotNull(country.getId());
-      }
-    } finally {
-      sqlSession.rollback();
-      sqlSession.close();
+    try (SqlSession sqlSession = sqlSessionFactory.openSession()) {
+      try {
+        CountryMapper mapper = sqlSession.getMapper(CountryMapper.class);
+        Country[] countries = new Country[2];
+        countries[0] = new Country("China", "CN");
+        countries[1] = new Country("United Kiongdom", "GB");
+        mapper.insertArray_MultiParams(countries, Integer.valueOf(1));
+        for (Country country : countries) {
+          assertNotNull(country.getId());
+        }
+      } finally {
+        sqlSession.rollback();
+      }
     }
   }
 
   @Test
   public void shouldAssignMultipleGeneratedKeysToABean() throws Exception {
-    SqlSession sqlSession = sqlSessionFactory.openSession();
-    try {
-      CountryMapper mapper = sqlSession.getMapper(CountryMapper.class);
-      Planet planet = new Planet();
-      planet.setName("pluto");
-      mapper.insertPlanet(planet);
-      assertEquals("pluto-" + planet.getId(), planet.getCode());
-    } finally {
-      sqlSession.rollback();
-      sqlSession.close();
+    try (SqlSession sqlSession = sqlSessionFactory.openSession()) {
+      try {
+        CountryMapper mapper = sqlSession.getMapper(CountryMapper.class);
+        Planet planet = new Planet();
+        planet.setName("pluto");
+        mapper.insertPlanet(planet);
+        assertEquals("pluto-" + planet.getId(), planet.getCode());
+      } finally {
+        sqlSession.rollback();
+      }
     }
   }
 
   @Test
   public void shouldAssignMultipleGeneratedKeysToBeans() throws Exception {
-    SqlSession sqlSession = sqlSessionFactory.openSession();
-    try {
-      CountryMapper mapper = sqlSession.getMapper(CountryMapper.class);
-      Planet planet1 = new Planet();
-      planet1.setName("pluto");
-      Planet planet2 = new Planet();
-      planet2.setName("neptune");
-      List<Planet> planets = Arrays.asList(planet1, planet2);
-      mapper.insertPlanets(planets);
-      assertEquals("pluto-" + planet1.getId(), planet1.getCode());
-      assertEquals("neptune-" + planet2.getId(), planet2.getCode());
-    } finally {
-      sqlSession.rollback();
-      sqlSession.close();
+    try (SqlSession sqlSession = sqlSessionFactory.openSession()) {
+      try {
+        CountryMapper mapper = sqlSession.getMapper(CountryMapper.class);
+        Planet planet1 = new Planet();
+        planet1.setName("pluto");
+        Planet planet2 = new Planet();
+        planet2.setName("neptune");
+        List<Planet> planets = Arrays.asList(planet1, planet2);
+        mapper.insertPlanets(planets);
+        assertEquals("pluto-" + planet1.getId(), planet1.getCode());
+        assertEquals("neptune-" + planet2.getId(), planet2.getCode());
+      } finally {
+        sqlSession.rollback();
+      }
     }
   }
 
   @Test
   public void shouldAssignMultipleGeneratedKeysToABean_MultiParams() throws Exception {
-    SqlSession sqlSession = sqlSessionFactory.openSession();
-    try {
-      CountryMapper mapper = sqlSession.getMapper(CountryMapper.class);
-      Planet planet = new Planet();
-      planet.setName("pluto");
-      mapper.insertPlanet_MultiParams(planet, Integer.valueOf(1));
-      assertEquals("pluto-" + planet.getId(), planet.getCode());
-    } finally {
-      sqlSession.rollback();
-      sqlSession.close();
+    try (SqlSession sqlSession = sqlSessionFactory.openSession()) {
+      try {
+        CountryMapper mapper = sqlSession.getMapper(CountryMapper.class);
+        Planet planet = new Planet();
+        planet.setName("pluto");
+        mapper.insertPlanet_MultiParams(planet, Integer.valueOf(1));
+        assertEquals("pluto-" + planet.getId(), planet.getCode());
+      } finally {
+        sqlSession.rollback();
+      }
     }
   }
 
   @Test
   public void shouldAssignMultipleGeneratedKeysToBeans_MultiParams() throws Exception {
-    SqlSession sqlSession = sqlSessionFactory.openSession();
-    try {
-      CountryMapper mapper = sqlSession.getMapper(CountryMapper.class);
-      Planet planet1 = new Planet();
-      planet1.setName("pluto");
-      Planet planet2 = new Planet();
-      planet2.setName("neptune");
-      List<Planet> planets = Arrays.asList(planet1, planet2);
-      mapper.insertPlanets_MultiParams(planets, Integer.valueOf(1));
-      assertEquals("pluto-" + planet1.getId(), planet1.getCode());
-      assertEquals("neptune-" + planet2.getId(), planet2.getCode());
-    } finally {
-      sqlSession.rollback();
-      sqlSession.close();
+    try (SqlSession sqlSession = sqlSessionFactory.openSession()) {
+      try {
+        CountryMapper mapper = sqlSession.getMapper(CountryMapper.class);
+        Planet planet1 = new Planet();
+        planet1.setName("pluto");
+        Planet planet2 = new Planet();
+        planet2.setName("neptune");
+        List<Planet> planets = Arrays.asList(planet1, planet2);
+        mapper.insertPlanets_MultiParams(planets, Integer.valueOf(1));
+        assertEquals("pluto-" + planet1.getId(), planet1.getCode());
+        assertEquals("neptune-" + planet2.getId(), planet2.getCode());
+      } finally {
+        sqlSession.rollback();
+      }
     }
   }
 
   @Test
   public void assigningKeysToMultipleParamsIsNotSupportedYet() throws Exception {
-    SqlSession sqlSession = sqlSessionFactory.openSession();
-    try {
-      CountryMapper mapper = sqlSession.getMapper(CountryMapper.class);
-      Planet planet = new Planet();
-      planet.setName("pluto");
-      Map<String, Object> map = new HashMap<>();
-      when(mapper).insertAssignKeysToTwoParams(planet, map);
-      then(caughtException()).isInstanceOf(PersistenceException.class).hasMessageContaining(
-          "Assigning generated keys to multiple parameters is not supported. "
-              + "Note that when there are multiple parameters, 'keyProperty' must include the parameter name (e.g. 'param.id'). "
-              + "Specified key properties are [planet.id, map.code] and available parameters are [");
-    } finally {
-      sqlSession.rollback();
-      sqlSession.close();
-    }
-  }
-
-  @Ignore("#782 was reverted. See #902.")
-=======
->>>>>>> 19a831b0
-  @Test
-  public void shouldErrorUndefineProperty()  {
+    try (SqlSession sqlSession = sqlSessionFactory.openSession()) {
+      try {
+        CountryMapper mapper = sqlSession.getMapper(CountryMapper.class);
+        Planet planet = new Planet();
+        planet.setName("pluto");
+        Map<String, Object> map = new HashMap<>();
+        when(mapper).insertAssignKeysToTwoParams(planet, map);
+        then(caughtException()).isInstanceOf(PersistenceException.class).hasMessageContaining(
+            "Assigning generated keys to multiple parameters is not supported. "
+                + "Note that when there are multiple parameters, 'keyProperty' must include the parameter name (e.g. 'param.id'). "
+                + "Specified key properties are [planet.id, map.code] and available parameters are [");
+      } finally {
+        sqlSession.rollback();
+      }
+    }
+  }
+
+  @Test
+  public void shouldErrorUndefineProperty() {
     try (SqlSession sqlSession = sqlSessionFactory.openSession()) {
       try {
         CountryMapper mapper = sqlSession.getMapper(CountryMapper.class);
